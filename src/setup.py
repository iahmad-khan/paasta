#!/usr/bin/python
# -*- coding: utf-8 -*-

from setuptools import setup, find_packages


setup(
    name           = 'service-deployment-tools',
    version        = '0.1.23',
    provides       = ["service_deployment_tools"],
    author         = 'Kyle Anderson',
    author_email   = 'kwa@yelp.com',
    description    = 'Tools for Yelps SOA infrastructure',
    packages       = find_packages(exclude=["tests", "scripts"]),
    setup_requires = ['setuptools'],
    include_package_data=True,
    install_requires = [
        'isodate >= 0.5.0',
        'service-configuration-lib >= 0.5.0',
        'marathon == 0.2.5',
        'argparse',
        'pycurl',
        'sensu-plugin == 0.1.0',
        'requests',
        'pysensu-yelp',
        'GitPython == 0.1.7',
    ],
    scripts = [
        'service_deployment_tools/setup_marathon_job.py',
        'service_deployment_tools/setup_chronos_jobs.py',
        'service_deployment_tools/am_i_mesos_leader.py',
        'service_deployment_tools/synapse_srv_namespaces_fact.py',
        'service_deployment_tools/cleanup_marathon_jobs.py',
        'service_deployment_tools/check_marathon_services_http_frontends.py',
        'service_deployment_tools/list_marathon_service_instances.py',
        'service_deployment_tools/monitoring/check_synapse_replication.py',
        'service_deployment_tools/deploy_marathon_services',
<<<<<<< HEAD
        'service_deployment_tools/generate_deployment_json.py'
=======
        'service_deployment_tools/generate_deployments_json.py'
>>>>>>> b61a88e4
    ]
)<|MERGE_RESOLUTION|>--- conflicted
+++ resolved
@@ -35,10 +35,6 @@
         'service_deployment_tools/list_marathon_service_instances.py',
         'service_deployment_tools/monitoring/check_synapse_replication.py',
         'service_deployment_tools/deploy_marathon_services',
-<<<<<<< HEAD
-        'service_deployment_tools/generate_deployment_json.py'
-=======
         'service_deployment_tools/generate_deployments_json.py'
->>>>>>> b61a88e4
     ]
 )