--- conflicted
+++ resolved
@@ -156,23 +156,7 @@
     return output
 
 
-<<<<<<< HEAD
-def is_under_replicated(num_available, expected_count, crit_threshold):
-    if expected_count == 0:
-        ratio = 100
-    else:
-        ratio = (num_available / float(expected_count)) * 100
-
-    if ratio < crit_threshold:
-        return (True, ratio)
-    else:
-        return (False, ratio)
-
-
 def check_mesos_replication_for_service(service, instance, cluster, soa_dir, crit_threshold, expected_count):
-=======
-def check_mesos_replication_for_service(service, instance, soa_dir, crit_threshold, expected_count):
->>>>>>> 4c5f1312
     num_available = len(get_running_tasks_from_active_frameworks(service, instance))
     # Non-Smartstack services aren't aware of replication within specific
     # locations (since they don't define an advertise/discover level)
