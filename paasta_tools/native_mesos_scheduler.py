#!/usr/bin/env python
# Without this, the import of mesos.interface breaks because paasta_tools.mesos exists
from __future__ import absolute_import
from __future__ import unicode_literals

import argparse
import sys
import time
from time import sleep

from paasta_tools.frameworks.native_scheduler import create_driver
from paasta_tools.frameworks.native_scheduler import get_paasta_native_jobs_for_cluster
from paasta_tools.frameworks.native_scheduler import NativeScheduler
from paasta_tools.utils import compose_job_id
from paasta_tools.utils import decompose_job_id
from paasta_tools.utils import DEFAULT_SOA_DIR
from paasta_tools.utils import load_system_paasta_config
<<<<<<< HEAD
from paasta_tools.utils import get_services_for_cluster
from paasta_tools.utils import get_code_sha_from_dockerurl
from paasta_tools.utils import get_config_hash
from paasta_tools.utils import get_docker_url
from paasta_tools.utils import PaastaNotConfiguredError


log = logging.getLogger(__name__)

MESOS_TASK_SPACER = '.'

# Bring these into local scope for shorter lines of code.
TASK_STAGING = mesos_pb2.TASK_STAGING
TASK_STARTING = mesos_pb2.TASK_STARTING
TASK_RUNNING = mesos_pb2.TASK_RUNNING

TASK_KILLING = mesos_pb2.TASK_KILLING
TASK_FINISHED = mesos_pb2.TASK_FINISHED
TASK_FAILED = mesos_pb2.TASK_FAILED
TASK_KILLED = mesos_pb2.TASK_KILLED
TASK_LOST = mesos_pb2.TASK_LOST
TASK_ERROR = mesos_pb2.TASK_ERROR

LIVE_TASK_STATES = (TASK_STAGING, TASK_STARTING, TASK_RUNNING)


class MesosTaskParameters(object):
    def __init__(
        self,
        health=None,
        mesos_task_state=None,
        is_draining=False,
        is_healthy=False,
    ):
        self.health = health
        self.mesos_task_state = mesos_task_state

        self.is_draining = is_draining
        self.is_healthy = is_healthy


class PaastaScheduler(mesos.interface.Scheduler):
    def __init__(self, service_name, instance_name, cluster, system_paasta_config, soa_dir=DEFAULT_SOA_DIR,
                 service_config=None, reconcile_backoff=30):
        self.service_name = service_name
        self.instance_name = instance_name
        self.cluster = cluster
        self.system_paasta_config = system_paasta_config
        self.soa_dir = soa_dir
        self.tasks_with_flags = {}

        self.reconcile_start_time = float('inf')  # don't accept resources until we reconcile.
        self.reconcile_backoff = reconcile_backoff  # wait this long after starting a reconcile before accepting offers.
        self.framework_id = None  # Gets set when registered() is called

        if service_config is not None:
            self.service_config = service_config
            self.recreate_drain_method()
        else:
            self.load_config()

    def registered(self, driver, frameworkId, masterInfo):
        self.framework_id = frameworkId.value
        paasta_print("Registered with framework ID %s" % frameworkId.value)

        self.reconcile_start_time = time.time()
        driver.reconcileTasks([])

    def resourceOffers(self, driver, offers):
        if self.within_reconcile_backoff():
            paasta_print("Declining all offers since we started reconciliation too recently")
            for offer in offers:
                driver.declineOffer(offer.id)
            return

        for offer in offers:
            tasks = self.start_task(driver, offer)
            if tasks:
                operation = mesos_pb2.Offer.Operation()
                operation.type = mesos_pb2.Offer.Operation.LAUNCH
                operation.launch.task_infos.extend(tasks)
                driver.acceptOffers([offer.id], [operation])
            else:
                driver.declineOffer(offer.id)

    def task_fits(self, offer):
        """Checks whether the offer is big enough to fit the tasks"""
        needed_resources = {
            "cpus": self.service_config.get_cpus(),
            "mem": self.service_config.get_mem(),
            "disk": self.service_config.get_disk(),
        }
        for resource in offer.resources:
            try:
                if resource.scalar.value < needed_resources[resource.name]:
                    return False
            except KeyError:
                pass

        return True

    def need_more_tasks(self, name):
        """Returns whether we need to start more tasks."""
        num_have = 0
        for task, parameters in self.tasks_with_flags.items():
            if self.is_task_new(name, task) and (parameters.mesos_task_state in LIVE_TASK_STATES):
                num_have += 1
        return num_have < self.service_config.get_desired_instances()

    def get_new_tasks(self, name, tasks):
        return set([tid for tid in tasks if self.is_task_new(name, tid)])

    def get_old_tasks(self, name, tasks):
        return set([tid for tid in tasks if not self.is_task_new(name, tid)])

    def is_task_new(self, name, tid):
        return tid.startswith("%s." % name)

    def start_task(self, driver, offer):
        """Starts a task using the offer, and subtracts any resources used from the offer."""
        tasks = []
        offerCpus = 0
        offerMem = 0
        offerPorts = []
        for resource in offer.resources:
            if resource.name == "cpus":
                offerCpus += resource.scalar.value
            elif resource.name == "mem":
                offerMem += resource.scalar.value
            elif resource.name == "ports":
                for rg in resource.ranges.range:
                    # I believe mesos protobuf ranges are inclusive, but range() is exclusive
                    offerPorts += range(rg.begin, rg.end + 1)
        remainingCpus = offerCpus
        remainingMem = offerMem
        remainingPorts = set(offerPorts)

        base_task = self.service_config.base_task(self.system_paasta_config)
        base_task.slave_id.value = offer.slave_id.value

        task_mem = self.service_config.get_mem()
        task_cpus = self.service_config.get_cpus()

        while self.need_more_tasks(base_task.name) and \
                remainingCpus >= task_cpus and \
                remainingMem >= task_mem and \
                len(remainingPorts) >= 1:

            task_port = random.choice(list(remainingPorts))

            t = mesos_pb2.TaskInfo()
            t.MergeFrom(base_task)
            tid = "%s.%s" % (t.name, uuid.uuid4().hex)
            t.task_id.value = tid

            t.container.docker.port_mappings[0].host_port = task_port
            for resource in t.resources:
                if resource.name == "ports":
                    resource.ranges.range[0].begin = task_port
                    resource.ranges.range[0].end = task_port

            tasks.append(t)
            self.tasks_with_flags.setdefault(
                tid,
                MesosTaskParameters(
                    health=None,
                    mesos_task_state=TASK_STAGING,
                ),
            )

            remainingCpus -= task_cpus
            remainingMem -= task_mem
            remainingPorts -= set([task_port])

        return tasks

    def within_reconcile_backoff(self):
        return time.time() - self.reconcile_backoff < self.reconcile_start_time

    def periodic(self, driver):
        self.periodic_was_called = True  # Used for testing.
        if not self.within_reconcile_backoff():
            driver.reviveOffers()

        self.load_config()
        self.kill_tasks_if_necessary(driver)

    def statusUpdate(self, driver, update):
        # update tasks
        task_id = update.task_id.value
        state = update.state
        paasta_print("Task %s is in state %s" %
                     (task_id, mesos_pb2.TaskState.Name(state)))
        if state == TASK_LOST or \
                state == TASK_KILLED or \
                state == TASK_FAILED or \
                state == TASK_FINISHED:

            self.tasks_with_flags.pop(task_id)
        else:
            task_params = self.tasks_with_flags.setdefault(task_id, MesosTaskParameters(health=None))
            task_params.mesos_task_state = state

        driver.acknowledgeStatusUpdate(update)
        self.kill_tasks_if_necessary(driver)

    def make_healthiness_sorter(self, base_task_name):
        def healthiness_score(task_id):
            """Return a tuple that can be used as a key for sorting, that expresses our desire to keep this task around.
            Higher values (things that sort later) are more desirable."""
            params = self.tasks_with_flags[task_id]

            state_score = {
                TASK_KILLING: 0,
                TASK_FINISHED: 0,
                TASK_FAILED: 0,
                TASK_KILLED: 0,
                TASK_LOST: 0,
                TASK_ERROR: 0,
                TASK_STAGING: 1,
                TASK_STARTING: 2,
                TASK_RUNNING: 3,
            }[params.mesos_task_state]

            # unhealthy tasks < healthy
            # staging < starting < running
            # old < new
            return (params.is_healthy, state_score, self.is_task_new(base_task_name, task_id))
        return healthiness_score

    def kill_tasks_if_necessary(self, driver):
        base_task = self.service_config.base_task(self.system_paasta_config)

        new_tasks = self.get_new_tasks(base_task.name, self.tasks_with_flags.keys())
        happy_new_tasks = self.get_happy_tasks(new_tasks)

        desired_instances = self.service_config.get_desired_instances()
        # this puts the most-desired tasks first. I would have left them in order of bad->good and used
        # new_tasks_by_desirability[:-desired_instances] instead, but list[:-0] is an empty list, rather than the full
        # list.
        new_tasks_by_desirability = sorted(list(new_tasks), key=self.make_healthiness_sorter(base_task.name),
                                           reverse=True)
        new_tasks_to_kill = new_tasks_by_desirability[desired_instances:]

        old_tasks = self.get_old_tasks(base_task.name, self.tasks_with_flags.keys())
        old_happy_tasks = self.get_happy_tasks(old_tasks)
        old_draining_tasks = self.get_draining_tasks(old_tasks)
        old_unhappy_tasks = set(old_tasks) - set(old_happy_tasks) - set(old_draining_tasks)

        actions = bounce_lib.crossover_bounce(
            new_config={"instances": desired_instances},
            new_app_running=True,
            happy_new_tasks=happy_new_tasks,
            old_app_live_happy_tasks=self.group_tasks_by_version(old_happy_tasks + new_tasks_to_kill),
            old_app_live_unhappy_tasks=self.group_tasks_by_version(old_unhappy_tasks),
        )

        for task in set(new_tasks) - set(actions['tasks_to_drain']):
            self.undrain_task(task)
        for task in actions['tasks_to_drain']:
            self.drain_task(task)

        for task in [task for task, parameters in self.tasks_with_flags.items() if parameters.is_draining]:
            if self.drain_method.is_safe_to_kill(DrainTask(id=task)):
                self.kill_task(driver, task)

    def get_happy_tasks(self, tasks):
        """Filter a list of tasks to those that are happy."""
        happy_tasks = []
        for task in tasks:
            params = self.tasks_with_flags[task]
            if params.mesos_task_state == TASK_RUNNING and not params.is_draining:
                happy_tasks.append(task)
        return happy_tasks

    def get_draining_tasks(self, tasks):
        """Filter a list of tasks to those that are draining."""
        return [t for t, p in self.tasks_with_flags.items() if p.is_draining]

    def undrain_task(self, task):
        self.drain_method.stop_draining(DrainTask(id=task))
        self.tasks_with_flags[task].is_draining = False

    def drain_task(self, task):
        self.drain_method.drain(DrainTask(id=task))
        self.tasks_with_flags[task].is_draining = True

    def kill_task(self, driver, task):
        tid = mesos_pb2.TaskID()
        tid.value = task
        driver.killTask(tid)
        self.tasks_with_flags[task].mesos_task_state = TASK_KILLING

    def group_tasks_by_version(self, task_ids):
        d = {}
        for task_id in task_ids:
            version = task_id.rsplit('.', 1)[0]
            d.setdefault(version, []).append(task_id)
        return d

    def load_config(self):
        service_configuration_lib._yaml_cache = {}
        self.service_config = load_paasta_native_job_config(
            service=self.service_name,
            instance=self.instance_name,
            cluster=self.cluster,
            soa_dir=self.soa_dir,
        )
        self.recreate_drain_method()

    def recreate_drain_method(self):
        """Re-instantiate self.drain_method. Should be called after self.service_config changes."""
        self.drain_method = drain_lib.get_drain_method(
            name=self.service_config.get_drain_method(self.service_config.service_namespace_config),
            service=self.service_name,
            instance=self.instance_name,
            nerve_ns=self.service_config.get_nerve_namespace(),
            **self.service_config.get_drain_method_params(self.service_config.service_namespace_config)
        )


class DrainTask(object):
    def __init__(self, id):
        self.id = id


def find_existing_id_if_exists_or_gen_new(name):
    for framework in mesos_tools.get_all_frameworks(active_only=True):
        if framework.name == name:
            return framework.id
    else:
        return uuid.uuid4().hex


def create_driver(service, instance, scheduler, system_paasta_config):
    framework = mesos_pb2.FrameworkInfo()
    framework.user = ""  # Have Mesos fill in the current user.
    framework.name = "paasta_native %s" % compose_job_id(service, instance)
    framework.failover_timeout = 604800
    framework.id.value = find_existing_id_if_exists_or_gen_new(framework.name)
    framework.checkpoint = True

    credential = mesos_pb2.Credential()
    credential.principal = system_paasta_config.get_paasta_native_config()['principal']
    credential.secret = system_paasta_config.get_paasta_native_config()['secret']

    framework.principal = system_paasta_config.get_paasta_native_config()['principal']
    implicitAcknowledgements = False

    driver = MesosSchedulerDriver(
        scheduler,
        framework,
        '%s:%d' % (mesos_tools.get_mesos_leader(), mesos_tools.MESOS_MASTER_PORT),
        implicitAcknowledgements,
        credential
    )
    return driver


class UnknownPaastaNativeServiceError(Exception):
    pass


def read_paasta_native_jobs_for_service(service, cluster, soa_dir=DEFAULT_SOA_DIR):
    paasta_native_conf_file = 'paasta_native-%s' % cluster
    log.info("Reading paasta_native configuration file: %s/%s/paasta_native-%s.yaml" % (soa_dir, service, cluster))

    return service_configuration_lib.read_extra_service_information(
        service,
        paasta_native_conf_file,
        soa_dir=soa_dir
    )


def load_paasta_native_job_config(service, instance, cluster, load_deployments=True, soa_dir=DEFAULT_SOA_DIR):
    service_paasta_native_jobs = read_paasta_native_jobs_for_service(service, cluster, soa_dir=soa_dir)
    if instance not in service_paasta_native_jobs:
        filename = '%s/%s/paasta_native-%s.yaml' % (soa_dir, service, cluster)
        raise UnknownPaastaNativeServiceError(
            'No job named "%s" in config file %s: \n%s' % (instance, filename, open(filename).read())
        )
    branch_dict = {}
    if load_deployments:
        deployments_json = load_deployments_json(service, soa_dir=soa_dir)
        branch = get_paasta_branch(cluster=cluster, instance=instance)
        branch_dict = deployments_json.get_branch_dict(service, branch)

    service_config = PaastaNativeServiceConfig(
        service=service,
        cluster=cluster,
        instance=instance,
        config_dict=service_paasta_native_jobs[instance],
        branch_dict=branch_dict,
    )

    service_namespace_config = load_service_namespace_config(
        service=service, namespace=service_config.get_nerve_namespace(), soa_dir=soa_dir)
    service_config.service_namespace_config = service_namespace_config

    return service_config


class PaastaNativeServiceConfig(LongRunningServiceConfig):
    def __init__(self, service, instance, cluster, config_dict, branch_dict, service_namespace_config=None):
        super(PaastaNativeServiceConfig, self).__init__(
            cluster=cluster,
            instance=instance,
            service=service,
            config_dict=config_dict,
            branch_dict=branch_dict,
        )
        # service_namespace_config may be omitted/set to None at first, then set after initializing. e.g. we do this in
        # load_paasta_native_job_config so we can call get_nerve_namespace() to figure out what SNC to read.
        # It may also be set to None if this service is not in nerve.
        if service_namespace_config is not None:
            self.service_namespace_config = service_namespace_config
        else:
            self.service_namespace_config = ServiceNamespaceConfig()

    def task_name(self, base_task):
        code_sha = get_code_sha_from_dockerurl(base_task.container.docker.image)

        filled_in_task = mesos_pb2.TaskInfo()
        filled_in_task.MergeFrom(base_task)
        filled_in_task.name = ""
        filled_in_task.task_id.value = ""
        filled_in_task.slave_id.value = ""

        config_hash = get_config_hash(
            binascii.b2a_base64(filled_in_task.SerializeToString()).decode(),
            force_bounce=self.get_force_bounce(),
        )

        return compose_job_id(
            self.service,
            self.instance,
            git_hash=code_sha,
            config_hash=config_hash,
            spacer=MESOS_TASK_SPACER,
        )

    def base_task(self, system_paasta_config):
        """Return a TaskInfo protobuf with all the fields corresponding to the configuration filled in. Does not
        include task.slave_id or a task.id; those need to be computed separately."""
        task = mesos_pb2.TaskInfo()
        task.container.type = mesos_pb2.ContainerInfo.DOCKER
        task.container.docker.image = get_docker_url(system_paasta_config.get_docker_registry(),
                                                     self.get_docker_image())

        for param in self.format_docker_parameters():
            p = task.container.docker.parameters.add()
            p.key = param['key']
            p.value = param['value']

        task.container.docker.network = self.get_mesos_network_mode()

        docker_volumes = self.get_volumes(system_volumes=system_paasta_config.get_volumes())
        for volume in docker_volumes:
            v = task.container.volumes.add()
            v.mode = getattr(mesos_pb2.Volume, volume['mode'].upper())
            v.container_path = volume['containerPath']
            v.host_path = volume['hostPath']

        pm = task.container.docker.port_mappings.add()
        pm.container_port = 8888
        pm.host_port = 0  # will be filled in by start_task()
        pm.protocol = "tcp"

        task.command.value = self.get_cmd()
        cpus = task.resources.add()
        cpus.name = "cpus"
        cpus.type = mesos_pb2.Value.SCALAR
        cpus.scalar.value = self.get_cpus()
        mem = task.resources.add()
        mem.name = "mem"
        mem.type = mesos_pb2.Value.SCALAR
        mem.scalar.value = self.get_mem()
        port = task.resources.add()
        port.name = "ports"
        port.type = mesos_pb2.Value.RANGES
        port.ranges.range.add()
        port.ranges.range[0].begin = 0  # will be filled in by start_task().
        port.ranges.range[0].end = 0  # will be filled in by start_task().

        task.name = self.task_name(task)

        return task

    def get_mesos_network_mode(self):
        return getattr(mesos_pb2.ContainerInfo.DockerInfo, self.get_net().upper())


def get_app_id_and_task_uuid_from_executor_id(executor_id):
    """Parse the paasta_native executor ID and return the (app id, task uuid)"""
    return executor_id.rsplit('.', 1)


def parse_service_instance_from_executor_id(task_id):
    app_id, task_uuid = get_app_id_and_task_uuid_from_executor_id(task_id)
    (srv_name, srv_instance, _, __) = decompose_job_id(app_id)
    return srv_name, srv_instance


def paasta_native_services_running_here(hostname=None, framework_id=None):
    """See what paasta_native services are being run by a mesos-slave on this host.
    :returns: A list of triples of (service, instance, port)

    :param hostname: query the mesos slave on this hostname.
    :param framework_id: If specified, return info only for tasks belonging to this framework id.
    """

    def framework_filter(fw):
        return fw['name'].startswith('paasta_native ') and (framework_id is None or fw['id'] == framework_id)

    return mesos_tools.mesos_services_running_here(
        framework_filter=framework_filter,
        parse_service_instance_from_executor_id=parse_service_instance_from_executor_id,
        hostname=hostname
    )


def get_paasta_native_services_running_here_for_nerve(cluster, soa_dir, hostname=None):
    if not cluster:
        try:
            cluster = load_system_paasta_config().get_cluster()
        # In the cases where there is *no* cluster or in the case
        # where there isn't a Paasta configuration file at *all*, then
        # there must be no paasta_native services running here, so we catch
        # these custom exceptions and return [].
        except (PaastaNotConfiguredError):
            return []
    # When a cluster is defined in mesos, let's iterate through paasta_native services
    paasta_native_services = paasta_native_services_running_here(hostname=hostname)
    nerve_list = []
    for name, instance, port in paasta_native_services:
        try:
            registrations = read_all_registrations_for_service_instance(
                name, instance, cluster, soa_dir
            )
            for registration in registrations:
                reg_service, reg_namespace, _, __ = decompose_job_id(registration)
                nerve_dict = load_service_namespace_config(
                    service=reg_service, namespace=reg_namespace, soa_dir=soa_dir,
                )
                if not nerve_dict.is_in_smartstack():
                    continue
                nerve_dict['port'] = port
                nerve_list.append((registration, nerve_dict))
        except KeyError:
            continue  # SOA configs got deleted for this app, it'll get cleaned up
    return nerve_list


def read_all_registrations_for_service_instance(service, instance, cluster=None, soa_dir=DEFAULT_SOA_DIR):
    """Retreive all registrations as fully specified name.instance pairs
    for a particular service instance.

    For example, the 'main' paasta instance of the 'test' service may register
    in the 'test.main' namespace as well as the 'other_svc.main' namespace.

    If one is not defined in the config file, returns a list containing
    name.instance instead.
    """
    if not cluster:
        cluster = load_system_paasta_config().get_cluster()

    job_config = load_paasta_native_job_config(
        service, instance, cluster, load_deployments=False, soa_dir=soa_dir
    )
    return job_config.get_registrations()


def get_paasta_native_jobs_for_cluster(cluster=None, soa_dir=DEFAULT_SOA_DIR):
    """A paasta_native-specific wrapper around utils.get_services_for_cluster

    :param cluster: The cluster to read the configuration for
    :param soa_dir: The SOA config directory to read from
    :returns: A list of tuples of (service, job_name)"""
    return get_services_for_cluster(cluster, 'paasta_native', soa_dir)
=======
>>>>>>> 6e173905


def parse_args(argv):
    parser = argparse.ArgumentParser(description='Runs native paasta mesos scheduler.')
    parser.add_argument('-d', '--soa-dir', dest="soa_dir", metavar="SOA_DIR", default=DEFAULT_SOA_DIR)
    parser.add_argument('--stay-alive-seconds', dest="stay_alive_seconds", type=int, default=300)
    parser.add_argument('--periodic-interval', dest="periodic_interval", type=int, default=30)
    return parser.parse_args(argv)


def main(argv):
    args = parse_args(argv)

    system_paasta_config = load_system_paasta_config()
    cluster = system_paasta_config.get_cluster()

    drivers = []
    schedulers = []
    for service, instance in get_paasta_native_jobs_for_cluster(cluster=cluster, soa_dir=args.soa_dir):
        scheduler = NativeScheduler(
            service_name=service,
            instance_name=instance,
            cluster=cluster,
            system_paasta_config=system_paasta_config,
            soa_dir=args.soa_dir,
        )
        schedulers.append(scheduler)

        driver = create_driver(
            framework_name="paasta %s" % compose_job_id(service, instance),
            scheduler=scheduler,
            system_paasta_config=system_paasta_config
        )
        driver.start()
        drivers.append(driver)

    end_time = time.time() + args.stay_alive_seconds
    while time.time() < end_time:
        sleep(args.periodic_interval)
        for scheduler, driver in zip(schedulers, drivers):
            scheduler.periodic(driver)

    return schedulers


if __name__ == '__main__':
    main(sys.argv[1:])<|MERGE_RESOLUTION|>--- conflicted
+++ resolved
@@ -8,504 +8,60 @@
 import time
 from time import sleep
 
+from paasta_tools import mesos_tools
 from paasta_tools.frameworks.native_scheduler import create_driver
 from paasta_tools.frameworks.native_scheduler import get_paasta_native_jobs_for_cluster
+from paasta_tools.frameworks.native_scheduler import load_paasta_native_job_config
 from paasta_tools.frameworks.native_scheduler import NativeScheduler
+from paasta_tools.long_running_service_tools import load_service_namespace_config
 from paasta_tools.utils import compose_job_id
 from paasta_tools.utils import decompose_job_id
 from paasta_tools.utils import DEFAULT_SOA_DIR
 from paasta_tools.utils import load_system_paasta_config
-<<<<<<< HEAD
-from paasta_tools.utils import get_services_for_cluster
-from paasta_tools.utils import get_code_sha_from_dockerurl
-from paasta_tools.utils import get_config_hash
-from paasta_tools.utils import get_docker_url
 from paasta_tools.utils import PaastaNotConfiguredError
 
 
-log = logging.getLogger(__name__)
-
-MESOS_TASK_SPACER = '.'
-
-# Bring these into local scope for shorter lines of code.
-TASK_STAGING = mesos_pb2.TASK_STAGING
-TASK_STARTING = mesos_pb2.TASK_STARTING
-TASK_RUNNING = mesos_pb2.TASK_RUNNING
-
-TASK_KILLING = mesos_pb2.TASK_KILLING
-TASK_FINISHED = mesos_pb2.TASK_FINISHED
-TASK_FAILED = mesos_pb2.TASK_FAILED
-TASK_KILLED = mesos_pb2.TASK_KILLED
-TASK_LOST = mesos_pb2.TASK_LOST
-TASK_ERROR = mesos_pb2.TASK_ERROR
-
-LIVE_TASK_STATES = (TASK_STAGING, TASK_STARTING, TASK_RUNNING)
+def parse_args(argv):
+    parser = argparse.ArgumentParser(description='Runs native paasta mesos scheduler.')
+    parser.add_argument('-d', '--soa-dir', dest="soa_dir", metavar="SOA_DIR", default=DEFAULT_SOA_DIR)
+    parser.add_argument('--stay-alive-seconds', dest="stay_alive_seconds", type=int, default=300)
+    parser.add_argument('--periodic-interval', dest="periodic_interval", type=int, default=30)
+    return parser.parse_args(argv)
 
 
-class MesosTaskParameters(object):
-    def __init__(
-        self,
-        health=None,
-        mesos_task_state=None,
-        is_draining=False,
-        is_healthy=False,
-    ):
-        self.health = health
-        self.mesos_task_state = mesos_task_state
+def main(argv):
+    args = parse_args(argv)
 
-        self.is_draining = is_draining
-        self.is_healthy = is_healthy
+    system_paasta_config = load_system_paasta_config()
+    cluster = system_paasta_config.get_cluster()
 
+    drivers = []
+    schedulers = []
+    for service, instance in get_paasta_native_jobs_for_cluster(cluster=cluster, soa_dir=args.soa_dir):
+        scheduler = NativeScheduler(
+            service_name=service,
+            instance_name=instance,
+            cluster=cluster,
+            system_paasta_config=system_paasta_config,
+            soa_dir=args.soa_dir,
+        )
+        schedulers.append(scheduler)
 
-class PaastaScheduler(mesos.interface.Scheduler):
-    def __init__(self, service_name, instance_name, cluster, system_paasta_config, soa_dir=DEFAULT_SOA_DIR,
-                 service_config=None, reconcile_backoff=30):
-        self.service_name = service_name
-        self.instance_name = instance_name
-        self.cluster = cluster
-        self.system_paasta_config = system_paasta_config
-        self.soa_dir = soa_dir
-        self.tasks_with_flags = {}
+        driver = create_driver(
+            framework_name="paasta_native %s" % compose_job_id(service, instance),
+            scheduler=scheduler,
+            system_paasta_config=system_paasta_config
+        )
+        driver.start()
+        drivers.append(driver)
 
-        self.reconcile_start_time = float('inf')  # don't accept resources until we reconcile.
-        self.reconcile_backoff = reconcile_backoff  # wait this long after starting a reconcile before accepting offers.
-        self.framework_id = None  # Gets set when registered() is called
+    end_time = time.time() + args.stay_alive_seconds
+    while time.time() < end_time:
+        sleep(args.periodic_interval)
+        for scheduler, driver in zip(schedulers, drivers):
+            scheduler.periodic(driver)
 
-        if service_config is not None:
-            self.service_config = service_config
-            self.recreate_drain_method()
-        else:
-            self.load_config()
-
-    def registered(self, driver, frameworkId, masterInfo):
-        self.framework_id = frameworkId.value
-        paasta_print("Registered with framework ID %s" % frameworkId.value)
-
-        self.reconcile_start_time = time.time()
-        driver.reconcileTasks([])
-
-    def resourceOffers(self, driver, offers):
-        if self.within_reconcile_backoff():
-            paasta_print("Declining all offers since we started reconciliation too recently")
-            for offer in offers:
-                driver.declineOffer(offer.id)
-            return
-
-        for offer in offers:
-            tasks = self.start_task(driver, offer)
-            if tasks:
-                operation = mesos_pb2.Offer.Operation()
-                operation.type = mesos_pb2.Offer.Operation.LAUNCH
-                operation.launch.task_infos.extend(tasks)
-                driver.acceptOffers([offer.id], [operation])
-            else:
-                driver.declineOffer(offer.id)
-
-    def task_fits(self, offer):
-        """Checks whether the offer is big enough to fit the tasks"""
-        needed_resources = {
-            "cpus": self.service_config.get_cpus(),
-            "mem": self.service_config.get_mem(),
-            "disk": self.service_config.get_disk(),
-        }
-        for resource in offer.resources:
-            try:
-                if resource.scalar.value < needed_resources[resource.name]:
-                    return False
-            except KeyError:
-                pass
-
-        return True
-
-    def need_more_tasks(self, name):
-        """Returns whether we need to start more tasks."""
-        num_have = 0
-        for task, parameters in self.tasks_with_flags.items():
-            if self.is_task_new(name, task) and (parameters.mesos_task_state in LIVE_TASK_STATES):
-                num_have += 1
-        return num_have < self.service_config.get_desired_instances()
-
-    def get_new_tasks(self, name, tasks):
-        return set([tid for tid in tasks if self.is_task_new(name, tid)])
-
-    def get_old_tasks(self, name, tasks):
-        return set([tid for tid in tasks if not self.is_task_new(name, tid)])
-
-    def is_task_new(self, name, tid):
-        return tid.startswith("%s." % name)
-
-    def start_task(self, driver, offer):
-        """Starts a task using the offer, and subtracts any resources used from the offer."""
-        tasks = []
-        offerCpus = 0
-        offerMem = 0
-        offerPorts = []
-        for resource in offer.resources:
-            if resource.name == "cpus":
-                offerCpus += resource.scalar.value
-            elif resource.name == "mem":
-                offerMem += resource.scalar.value
-            elif resource.name == "ports":
-                for rg in resource.ranges.range:
-                    # I believe mesos protobuf ranges are inclusive, but range() is exclusive
-                    offerPorts += range(rg.begin, rg.end + 1)
-        remainingCpus = offerCpus
-        remainingMem = offerMem
-        remainingPorts = set(offerPorts)
-
-        base_task = self.service_config.base_task(self.system_paasta_config)
-        base_task.slave_id.value = offer.slave_id.value
-
-        task_mem = self.service_config.get_mem()
-        task_cpus = self.service_config.get_cpus()
-
-        while self.need_more_tasks(base_task.name) and \
-                remainingCpus >= task_cpus and \
-                remainingMem >= task_mem and \
-                len(remainingPorts) >= 1:
-
-            task_port = random.choice(list(remainingPorts))
-
-            t = mesos_pb2.TaskInfo()
-            t.MergeFrom(base_task)
-            tid = "%s.%s" % (t.name, uuid.uuid4().hex)
-            t.task_id.value = tid
-
-            t.container.docker.port_mappings[0].host_port = task_port
-            for resource in t.resources:
-                if resource.name == "ports":
-                    resource.ranges.range[0].begin = task_port
-                    resource.ranges.range[0].end = task_port
-
-            tasks.append(t)
-            self.tasks_with_flags.setdefault(
-                tid,
-                MesosTaskParameters(
-                    health=None,
-                    mesos_task_state=TASK_STAGING,
-                ),
-            )
-
-            remainingCpus -= task_cpus
-            remainingMem -= task_mem
-            remainingPorts -= set([task_port])
-
-        return tasks
-
-    def within_reconcile_backoff(self):
-        return time.time() - self.reconcile_backoff < self.reconcile_start_time
-
-    def periodic(self, driver):
-        self.periodic_was_called = True  # Used for testing.
-        if not self.within_reconcile_backoff():
-            driver.reviveOffers()
-
-        self.load_config()
-        self.kill_tasks_if_necessary(driver)
-
-    def statusUpdate(self, driver, update):
-        # update tasks
-        task_id = update.task_id.value
-        state = update.state
-        paasta_print("Task %s is in state %s" %
-                     (task_id, mesos_pb2.TaskState.Name(state)))
-        if state == TASK_LOST or \
-                state == TASK_KILLED or \
-                state == TASK_FAILED or \
-                state == TASK_FINISHED:
-
-            self.tasks_with_flags.pop(task_id)
-        else:
-            task_params = self.tasks_with_flags.setdefault(task_id, MesosTaskParameters(health=None))
-            task_params.mesos_task_state = state
-
-        driver.acknowledgeStatusUpdate(update)
-        self.kill_tasks_if_necessary(driver)
-
-    def make_healthiness_sorter(self, base_task_name):
-        def healthiness_score(task_id):
-            """Return a tuple that can be used as a key for sorting, that expresses our desire to keep this task around.
-            Higher values (things that sort later) are more desirable."""
-            params = self.tasks_with_flags[task_id]
-
-            state_score = {
-                TASK_KILLING: 0,
-                TASK_FINISHED: 0,
-                TASK_FAILED: 0,
-                TASK_KILLED: 0,
-                TASK_LOST: 0,
-                TASK_ERROR: 0,
-                TASK_STAGING: 1,
-                TASK_STARTING: 2,
-                TASK_RUNNING: 3,
-            }[params.mesos_task_state]
-
-            # unhealthy tasks < healthy
-            # staging < starting < running
-            # old < new
-            return (params.is_healthy, state_score, self.is_task_new(base_task_name, task_id))
-        return healthiness_score
-
-    def kill_tasks_if_necessary(self, driver):
-        base_task = self.service_config.base_task(self.system_paasta_config)
-
-        new_tasks = self.get_new_tasks(base_task.name, self.tasks_with_flags.keys())
-        happy_new_tasks = self.get_happy_tasks(new_tasks)
-
-        desired_instances = self.service_config.get_desired_instances()
-        # this puts the most-desired tasks first. I would have left them in order of bad->good and used
-        # new_tasks_by_desirability[:-desired_instances] instead, but list[:-0] is an empty list, rather than the full
-        # list.
-        new_tasks_by_desirability = sorted(list(new_tasks), key=self.make_healthiness_sorter(base_task.name),
-                                           reverse=True)
-        new_tasks_to_kill = new_tasks_by_desirability[desired_instances:]
-
-        old_tasks = self.get_old_tasks(base_task.name, self.tasks_with_flags.keys())
-        old_happy_tasks = self.get_happy_tasks(old_tasks)
-        old_draining_tasks = self.get_draining_tasks(old_tasks)
-        old_unhappy_tasks = set(old_tasks) - set(old_happy_tasks) - set(old_draining_tasks)
-
-        actions = bounce_lib.crossover_bounce(
-            new_config={"instances": desired_instances},
-            new_app_running=True,
-            happy_new_tasks=happy_new_tasks,
-            old_app_live_happy_tasks=self.group_tasks_by_version(old_happy_tasks + new_tasks_to_kill),
-            old_app_live_unhappy_tasks=self.group_tasks_by_version(old_unhappy_tasks),
-        )
-
-        for task in set(new_tasks) - set(actions['tasks_to_drain']):
-            self.undrain_task(task)
-        for task in actions['tasks_to_drain']:
-            self.drain_task(task)
-
-        for task in [task for task, parameters in self.tasks_with_flags.items() if parameters.is_draining]:
-            if self.drain_method.is_safe_to_kill(DrainTask(id=task)):
-                self.kill_task(driver, task)
-
-    def get_happy_tasks(self, tasks):
-        """Filter a list of tasks to those that are happy."""
-        happy_tasks = []
-        for task in tasks:
-            params = self.tasks_with_flags[task]
-            if params.mesos_task_state == TASK_RUNNING and not params.is_draining:
-                happy_tasks.append(task)
-        return happy_tasks
-
-    def get_draining_tasks(self, tasks):
-        """Filter a list of tasks to those that are draining."""
-        return [t for t, p in self.tasks_with_flags.items() if p.is_draining]
-
-    def undrain_task(self, task):
-        self.drain_method.stop_draining(DrainTask(id=task))
-        self.tasks_with_flags[task].is_draining = False
-
-    def drain_task(self, task):
-        self.drain_method.drain(DrainTask(id=task))
-        self.tasks_with_flags[task].is_draining = True
-
-    def kill_task(self, driver, task):
-        tid = mesos_pb2.TaskID()
-        tid.value = task
-        driver.killTask(tid)
-        self.tasks_with_flags[task].mesos_task_state = TASK_KILLING
-
-    def group_tasks_by_version(self, task_ids):
-        d = {}
-        for task_id in task_ids:
-            version = task_id.rsplit('.', 1)[0]
-            d.setdefault(version, []).append(task_id)
-        return d
-
-    def load_config(self):
-        service_configuration_lib._yaml_cache = {}
-        self.service_config = load_paasta_native_job_config(
-            service=self.service_name,
-            instance=self.instance_name,
-            cluster=self.cluster,
-            soa_dir=self.soa_dir,
-        )
-        self.recreate_drain_method()
-
-    def recreate_drain_method(self):
-        """Re-instantiate self.drain_method. Should be called after self.service_config changes."""
-        self.drain_method = drain_lib.get_drain_method(
-            name=self.service_config.get_drain_method(self.service_config.service_namespace_config),
-            service=self.service_name,
-            instance=self.instance_name,
-            nerve_ns=self.service_config.get_nerve_namespace(),
-            **self.service_config.get_drain_method_params(self.service_config.service_namespace_config)
-        )
-
-
-class DrainTask(object):
-    def __init__(self, id):
-        self.id = id
-
-
-def find_existing_id_if_exists_or_gen_new(name):
-    for framework in mesos_tools.get_all_frameworks(active_only=True):
-        if framework.name == name:
-            return framework.id
-    else:
-        return uuid.uuid4().hex
-
-
-def create_driver(service, instance, scheduler, system_paasta_config):
-    framework = mesos_pb2.FrameworkInfo()
-    framework.user = ""  # Have Mesos fill in the current user.
-    framework.name = "paasta_native %s" % compose_job_id(service, instance)
-    framework.failover_timeout = 604800
-    framework.id.value = find_existing_id_if_exists_or_gen_new(framework.name)
-    framework.checkpoint = True
-
-    credential = mesos_pb2.Credential()
-    credential.principal = system_paasta_config.get_paasta_native_config()['principal']
-    credential.secret = system_paasta_config.get_paasta_native_config()['secret']
-
-    framework.principal = system_paasta_config.get_paasta_native_config()['principal']
-    implicitAcknowledgements = False
-
-    driver = MesosSchedulerDriver(
-        scheduler,
-        framework,
-        '%s:%d' % (mesos_tools.get_mesos_leader(), mesos_tools.MESOS_MASTER_PORT),
-        implicitAcknowledgements,
-        credential
-    )
-    return driver
-
-
-class UnknownPaastaNativeServiceError(Exception):
-    pass
-
-
-def read_paasta_native_jobs_for_service(service, cluster, soa_dir=DEFAULT_SOA_DIR):
-    paasta_native_conf_file = 'paasta_native-%s' % cluster
-    log.info("Reading paasta_native configuration file: %s/%s/paasta_native-%s.yaml" % (soa_dir, service, cluster))
-
-    return service_configuration_lib.read_extra_service_information(
-        service,
-        paasta_native_conf_file,
-        soa_dir=soa_dir
-    )
-
-
-def load_paasta_native_job_config(service, instance, cluster, load_deployments=True, soa_dir=DEFAULT_SOA_DIR):
-    service_paasta_native_jobs = read_paasta_native_jobs_for_service(service, cluster, soa_dir=soa_dir)
-    if instance not in service_paasta_native_jobs:
-        filename = '%s/%s/paasta_native-%s.yaml' % (soa_dir, service, cluster)
-        raise UnknownPaastaNativeServiceError(
-            'No job named "%s" in config file %s: \n%s' % (instance, filename, open(filename).read())
-        )
-    branch_dict = {}
-    if load_deployments:
-        deployments_json = load_deployments_json(service, soa_dir=soa_dir)
-        branch = get_paasta_branch(cluster=cluster, instance=instance)
-        branch_dict = deployments_json.get_branch_dict(service, branch)
-
-    service_config = PaastaNativeServiceConfig(
-        service=service,
-        cluster=cluster,
-        instance=instance,
-        config_dict=service_paasta_native_jobs[instance],
-        branch_dict=branch_dict,
-    )
-
-    service_namespace_config = load_service_namespace_config(
-        service=service, namespace=service_config.get_nerve_namespace(), soa_dir=soa_dir)
-    service_config.service_namespace_config = service_namespace_config
-
-    return service_config
-
-
-class PaastaNativeServiceConfig(LongRunningServiceConfig):
-    def __init__(self, service, instance, cluster, config_dict, branch_dict, service_namespace_config=None):
-        super(PaastaNativeServiceConfig, self).__init__(
-            cluster=cluster,
-            instance=instance,
-            service=service,
-            config_dict=config_dict,
-            branch_dict=branch_dict,
-        )
-        # service_namespace_config may be omitted/set to None at first, then set after initializing. e.g. we do this in
-        # load_paasta_native_job_config so we can call get_nerve_namespace() to figure out what SNC to read.
-        # It may also be set to None if this service is not in nerve.
-        if service_namespace_config is not None:
-            self.service_namespace_config = service_namespace_config
-        else:
-            self.service_namespace_config = ServiceNamespaceConfig()
-
-    def task_name(self, base_task):
-        code_sha = get_code_sha_from_dockerurl(base_task.container.docker.image)
-
-        filled_in_task = mesos_pb2.TaskInfo()
-        filled_in_task.MergeFrom(base_task)
-        filled_in_task.name = ""
-        filled_in_task.task_id.value = ""
-        filled_in_task.slave_id.value = ""
-
-        config_hash = get_config_hash(
-            binascii.b2a_base64(filled_in_task.SerializeToString()).decode(),
-            force_bounce=self.get_force_bounce(),
-        )
-
-        return compose_job_id(
-            self.service,
-            self.instance,
-            git_hash=code_sha,
-            config_hash=config_hash,
-            spacer=MESOS_TASK_SPACER,
-        )
-
-    def base_task(self, system_paasta_config):
-        """Return a TaskInfo protobuf with all the fields corresponding to the configuration filled in. Does not
-        include task.slave_id or a task.id; those need to be computed separately."""
-        task = mesos_pb2.TaskInfo()
-        task.container.type = mesos_pb2.ContainerInfo.DOCKER
-        task.container.docker.image = get_docker_url(system_paasta_config.get_docker_registry(),
-                                                     self.get_docker_image())
-
-        for param in self.format_docker_parameters():
-            p = task.container.docker.parameters.add()
-            p.key = param['key']
-            p.value = param['value']
-
-        task.container.docker.network = self.get_mesos_network_mode()
-
-        docker_volumes = self.get_volumes(system_volumes=system_paasta_config.get_volumes())
-        for volume in docker_volumes:
-            v = task.container.volumes.add()
-            v.mode = getattr(mesos_pb2.Volume, volume['mode'].upper())
-            v.container_path = volume['containerPath']
-            v.host_path = volume['hostPath']
-
-        pm = task.container.docker.port_mappings.add()
-        pm.container_port = 8888
-        pm.host_port = 0  # will be filled in by start_task()
-        pm.protocol = "tcp"
-
-        task.command.value = self.get_cmd()
-        cpus = task.resources.add()
-        cpus.name = "cpus"
-        cpus.type = mesos_pb2.Value.SCALAR
-        cpus.scalar.value = self.get_cpus()
-        mem = task.resources.add()
-        mem.name = "mem"
-        mem.type = mesos_pb2.Value.SCALAR
-        mem.scalar.value = self.get_mem()
-        port = task.resources.add()
-        port.name = "ports"
-        port.type = mesos_pb2.Value.RANGES
-        port.ranges.range.add()
-        port.ranges.range[0].begin = 0  # will be filled in by start_task().
-        port.ranges.range[0].end = 0  # will be filled in by start_task().
-
-        task.name = self.task_name(task)
-
-        return task
-
-    def get_mesos_network_mode(self):
-        return getattr(mesos_pb2.ContainerInfo.DockerInfo, self.get_net().upper())
+    return schedulers
 
 
 def get_app_id_and_task_uuid_from_executor_id(executor_id):
@@ -588,59 +144,5 @@
     return job_config.get_registrations()
 
 
-def get_paasta_native_jobs_for_cluster(cluster=None, soa_dir=DEFAULT_SOA_DIR):
-    """A paasta_native-specific wrapper around utils.get_services_for_cluster
-
-    :param cluster: The cluster to read the configuration for
-    :param soa_dir: The SOA config directory to read from
-    :returns: A list of tuples of (service, job_name)"""
-    return get_services_for_cluster(cluster, 'paasta_native', soa_dir)
-=======
->>>>>>> 6e173905
-
-
-def parse_args(argv):
-    parser = argparse.ArgumentParser(description='Runs native paasta mesos scheduler.')
-    parser.add_argument('-d', '--soa-dir', dest="soa_dir", metavar="SOA_DIR", default=DEFAULT_SOA_DIR)
-    parser.add_argument('--stay-alive-seconds', dest="stay_alive_seconds", type=int, default=300)
-    parser.add_argument('--periodic-interval', dest="periodic_interval", type=int, default=30)
-    return parser.parse_args(argv)
-
-
-def main(argv):
-    args = parse_args(argv)
-
-    system_paasta_config = load_system_paasta_config()
-    cluster = system_paasta_config.get_cluster()
-
-    drivers = []
-    schedulers = []
-    for service, instance in get_paasta_native_jobs_for_cluster(cluster=cluster, soa_dir=args.soa_dir):
-        scheduler = NativeScheduler(
-            service_name=service,
-            instance_name=instance,
-            cluster=cluster,
-            system_paasta_config=system_paasta_config,
-            soa_dir=args.soa_dir,
-        )
-        schedulers.append(scheduler)
-
-        driver = create_driver(
-            framework_name="paasta %s" % compose_job_id(service, instance),
-            scheduler=scheduler,
-            system_paasta_config=system_paasta_config
-        )
-        driver.start()
-        drivers.append(driver)
-
-    end_time = time.time() + args.stay_alive_seconds
-    while time.time() < end_time:
-        sleep(args.periodic_interval)
-        for scheduler, driver in zip(schedulers, drivers):
-            scheduler.periodic(driver)
-
-    return schedulers
-
-
 if __name__ == '__main__':
     main(sys.argv[1:])