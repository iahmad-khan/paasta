--- conflicted
+++ resolved
@@ -9,8 +9,4 @@
     - 8080
   links:
     - zookeeper
-<<<<<<< HEAD
-  command: bash -c "sed -i -e '/if \[\[.*--no-logger/{n;n;s/\"\$\@\"$/\$\{\@\/\/--no-logger\/\}/}' $(which marathon) && marathon --no-logger"
-=======
-  command: 'marathon --no-logger'
->>>>>>> 0395c5ad
+  command: 'marathon --no-logger'