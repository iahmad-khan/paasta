<<<<<<< HEAD
from behave import given, when, then

import chronos
from itest_utils import get_service_connection_string


@given('a working chronos instance')
def working_chronos(context):
    if not hasattr(context, 'chronos_client'):
        connection_string = get_service_connection_string('chronos')
        context.chronos_client = chronos.connect(connection_string)
    else:
        print "Chronos connection already established"
=======
from behave import when, then
>>>>>>> 493b5fd4


@when(u'we create a trivial chronos job')
def create_trivial_chronos_job(context):
    job = {
        'async': False,
        'command': 'echo 1',
        'epsilon': 'PT15M',
        'name': 'test_chronos_job',
        'owner': '',
        'disabled': True,
        'schedule': 'R/2014-01-01T00:00:00Z/PT60M',
    }
    context.chronos_client.add(job)


@then(u'we should be able to see it when we list jobs')
def list_chronos_jobs_has_trivial_job(context):
    jobs = context.chronos_client.list()
    job_names = [job['name'] for job in jobs]
    assert 'test_chronos_job' in job_names<|MERGE_RESOLUTION|>--- conflicted
+++ resolved
@@ -1,4 +1,3 @@
-<<<<<<< HEAD
 from behave import given, when, then
 
 import chronos
@@ -12,9 +11,6 @@
         context.chronos_client = chronos.connect(connection_string)
     else:
         print "Chronos connection already established"
-=======
-from behave import when, then
->>>>>>> 493b5fd4
 
 
 @when(u'we create a trivial chronos job')
